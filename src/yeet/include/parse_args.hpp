#pragma once

#include <unistd.h>

#include "common/args.hxx"

#include "map/include/map_parameters.hpp"
#include "map/include/map_stats.hpp"
#include "map/include/commonFunc.hpp"

#include "align/include/align_parameters.hpp"

#include "yeet/include/temp_file.hpp"

namespace yeet {

struct Parameters {
    bool approx_mapping = false;
    bool remapping = false;
    bool align_input_paf = false;
};

void parse_args(int argc,
                char** argv,
                skch::Parameters& map_parameters,
                align::Parameters& align_parameters,
                yeet::Parameters& yeet_parameters) {

    args::ArgumentParser parser("wfmash: base-accurate alignments using mashmap2 and the wavefront algorithm");
    args::HelpFlag help(parser, "help", "display this help menu", {'h', "help"});
    args::ValueFlag<uint64_t> thread_count(parser, "N", "use this many threads during parallel steps", {'t', "threads"});
    args::Positional<std::string> target_sequence_file(parser, "target", "alignment target or reference sequence file");
    args::ValueFlag<std::string> target_sequence_file_list(parser, "targets", "alignment target file list", {'L', "target-file-list"});
    args::PositionalList<std::string> query_sequence_files(parser, "queries", "query sequences");
    args::ValueFlag<std::string> query_sequence_file_list(parser, "queries", "alignment query file list", {'Q', "query-file-list"});
    // mashmap arguments
    args::ValueFlag<uint64_t> segment_length(parser, "N", "segment length for mapping [default: 5000]", {'s', "segment-length"});
    args::ValueFlag<uint64_t> block_length_min(parser, "N", "keep mappings with at least this block length [default: 3*segment-length]", {'l', "block-length-min"});
    args::ValueFlag<int> kmer_size(parser, "N", "kmer size <= 16 [default: 16]", {'k', "kmer"});
    args::Flag no_split(parser, "no-split", "disable splitting of input sequences during mapping [enabled by default]", {'N',"no-split"});
    args::ValueFlag<float> map_pct_identity(parser, "%", "use this percent identity in the mashmap step [default: 95]", {'p', "map-pct-id"});
    args::Flag keep_low_pct_identity(parser, "K", "keep mappings with estimated identity below our threshold", {'K', "keep-low-pct-id"});
    args::ValueFlag<std::string> map_filter_mode(parser, "MODE", "filter mode for map step, either 'map', 'one-to-one', or 'none' [default: map]", {'f', "map-filter-mode"});
    args::ValueFlag<int> map_secondaries(parser, "N", "number of secondary mappings to retain in 'map' filter mode (total number of mappings is this + 1) [default: 0]", {'n', "n-secondary"});
    args::ValueFlag<int> map_short_secondaries(parser, "N", "number of secondary mappings to retain for sequences shorter than segment length [default: 0]", {'S', "n-short-secondary"});
    args::Flag skip_self(parser, "", "skip self mappings when the query and target name is the same (for all-vs-all mode)", {'X', "skip-self"});
    args::ValueFlag<char> skip_prefix(parser, "C", "skip mappings when the query and target have the same prefix before the given character C", {'Y', "skip-prefix"});
    args::Flag approx_mapping(parser, "approx-map", "skip base-level alignment, producing an approximate mapping in PAF", {'m',"approx-map"});
    args::Flag no_merge(parser, "no-merge", "don't merge consecutive segment-level mappings", {'M', "no-merge"});
    // align parameters
    args::ValueFlag<std::string> align_input_paf(parser, "FILE", "derive precise alignments for this input PAF", {'i', "input-paf"});
<<<<<<< HEAD
    args::ValueFlag<float> align_pct_identity(parser, "%", "minimum percent identity of an alignment to emit it [default: -p]", {'a', "align-min-id"});
    args::ValueFlag<int> wf_min(parser, "N", "WF_min: minimum length of a wavefront to trigger reduction [default: 100]", {'l', "wf-min"});
    args::ValueFlag<int> wf_diff(parser, "N", "WF_diff: maximum distance that a wavefront may be behind the best wavefront to not be reduced [default: 50]", {'d', "wf-diff"});
    args::Flag exact_wfa(parser, "N", "compute the exact WFA, don't use adaptive wavefront reduction", {'e', "exact-wfa"});
=======
    args::ValueFlag<float> align_pct_identity(parser, "%", "filter edlib alignments from wflign with less than this identity [default: 0]", {'a', "align-pct-id"});
    args::ValueFlag<int> wflambda_segment_length(parser, "N", "wflambda segment length: size (in bp) of segment mapped in hierarchical WFA problem [default: 1000]", {'W', "wflamda-segment"});
    args::ValueFlag<int> wflambda_min_wavefront_length(parser, "N", "minimum wavefront length (width) to trigger reduction [default: 100]", {'A', "wflamda-min"});
    args::ValueFlag<int> wflambda_max_distance_threshold(parser, "N", "maximum distance that a wavefront may be behind the best wavefront [default: 100000]", {'D', "wflambda-diff"});
    args::Flag exact_wflambda(parser, "N", "compute the exact wflambda, don't use adaptive wavefront reduction", {'E', "exact-wflambda"});
>>>>>>> 5e1f752d

    // general parameters
    args::ValueFlag<std::string> tmp_base(parser, "PATH", "base name for temporary files [default: `pwd`]", {'B', "tmp-base"});
    args::Flag keep_temp_files(parser, "", "keep intermediate files generated during mapping and alignment", {'T', "keep-temp"});
    args::Flag show_progress(parser, "show-progress", "write alignment progress to stderr", {'P', "show-progress"});
    args::Flag verbose_debug(parser, "verbose-debug", "enable verbose debugging", {'V', "verbose-debug"});

    try {
        parser.ParseCLI(argc, argv);
    } catch (args::Help) {
        std::cout << parser;
        exit(0);
        //return; // 0;
    } catch (args::ParseError e) {
        std::cerr << e.what() << std::endl;
        std::cerr << parser;
        exit(1);
        //return; // 1;
    }
    if (argc==1) {
        std::cout << parser;
        exit(1);
        //return; // 1;
    }


    if (target_sequence_file) {
        map_parameters.refSequences.push_back(args::get(target_sequence_file));
        align_parameters.refSequences.push_back(args::get(target_sequence_file));
    }
    if (target_sequence_file_list) {
        skch::parseFileList(args::get(target_sequence_file_list), map_parameters.refSequences);
        skch::parseFileList(args::get(target_sequence_file_list), align_parameters.refSequences);
    }
    map_parameters.referenceSize = skch::CommonFunc::getReferenceSize(map_parameters.refSequences);

    if (query_sequence_files) {
        for (auto& q : args::get(query_sequence_files)) {
            map_parameters.querySequences.push_back(q);
            align_parameters.querySequences.push_back(q);
        }
    }
    if (query_sequence_file_list) {
        skch::parseFileList(args::get(query_sequence_file_list), map_parameters.querySequences);
        skch::parseFileList(args::get(query_sequence_file_list), align_parameters.querySequences);
    }
    
    map_parameters.alphabetSize = 4;

    if (map_filter_mode) {
        auto& filter_input = args::get(map_filter_mode);
        if (filter_input == "map") map_parameters.filterMode = skch::filter::MAP;
        else if (filter_input == "one-to-one") map_parameters.filterMode = skch::filter::ONETOONE;
        else if (filter_input == "none") map_parameters.filterMode = skch::filter::NONE;
        else 
        {
            std::cerr << "[wfmash] ERROR, skch::parseandSave, Invalid option given for filter_mode" << std::endl;
            exit(1);
        }
    } else {
        map_parameters.filterMode = skch::filter::MAP;
    }

    map_parameters.split = !args::get(no_split);
    map_parameters.mergeMappings = !args::get(no_merge);
    
    if (kmer_size) {
        map_parameters.kmerSize = args::get(kmer_size);
    } else {
        map_parameters.kmerSize = 16;
    }

    if (segment_length) {
        map_parameters.segLength = args::get(segment_length);
        if (map_parameters.segLength < 200) {
            std::cerr << "[wfmash] ERROR, skch::parseandSave, minimum segment length is required to be >= 200 bp." << std::endl
                      << "[wfmash] This is because Mashmap is not designed for computing short local alignments." << std::endl;
            exit(1);
        }
    } else {
        map_parameters.segLength = 5000;
    }

    if (block_length_min) {
        map_parameters.block_length_min = args::get(block_length_min);
    } else {
        map_parameters.block_length_min = 3 * map_parameters.segLength;
    }

    if (map_pct_identity) {
        map_parameters.percentageIdentity = args::get(map_pct_identity);
        if (map_parameters.percentageIdentity < 70) {
            std::cerr << "[wfmash] ERROR, skch::parseandSave, minimum nucleotide identity requirement should be >= 70\%" << std::endl;
            exit(1);
        }
    } else {
        map_parameters.percentageIdentity = 95;
    }

    if (keep_low_pct_identity) {
        map_parameters.keep_low_pct_id = true;
    } else {
        map_parameters.keep_low_pct_id = false;
    }

    if (align_pct_identity) {
        align_parameters.min_identity = args::get(align_pct_identity);
    } else {
        align_parameters.min_identity = map_parameters.percentageIdentity;
    }

    if (wf_min) {
        align_parameters.wf_min = args::get(wf_min);
    } else {
<<<<<<< HEAD
        align_parameters.wf_min = 100;
    }

    if (wf_diff) {
        align_parameters.wf_diff = args::get(wf_diff);
    } else {
        align_parameters.wf_diff = 50;
    }

    if (exact_wfa) {
        align_parameters.exact_wfa = true;
    } else {
        align_parameters.exact_wfa = false;
=======
        align_parameters.percentageIdentity = 0;
    }

    if (wflambda_segment_length) {
        align_parameters.wflambda_segment_length = args::get(wflambda_segment_length);
    } else {
        align_parameters.wflambda_segment_length = 1000;
    }

    if (wflambda_min_wavefront_length) {
        align_parameters.wflambda_min_wavefront_length = args::get(wflambda_min_wavefront_length);
    } else {
        align_parameters.wflambda_min_wavefront_length = 100;
    }

    if (wflambda_max_distance_threshold) {
        align_parameters.wflambda_max_distance_threshold = args::get(wflambda_max_distance_threshold);
    } else {
        align_parameters.wflambda_max_distance_threshold = 100000;
    }
    align_parameters.wflambda_max_distance_threshold /= (align_parameters.wflambda_segment_length / 2); // set relative to WFA matrix

    if (exact_wflambda) {
        // set exact computation of wflambda
        align_parameters.wflambda_min_wavefront_length = 0;
        align_parameters.wflambda_max_distance_threshold = 0;
>>>>>>> 5e1f752d
    }

    if (thread_count) {
        map_parameters.threads = args::get(thread_count);
        align_parameters.threads = args::get(thread_count);
    } else {
        map_parameters.threads = 1;
        align_parameters.threads = 1;
    }

    /*
     * Compute window size for sketching
     */

    //Compute optimal window size
    map_parameters.windowSize = skch::Stat::recommendedWindowSize(skch::fixed::pval_cutoff,
                                                                  map_parameters.kmerSize,
                                                                  map_parameters.alphabetSize,
                                                                  map_parameters.percentageIdentity,
                                                                  map_parameters.segLength,
                                                                  map_parameters.referenceSize);


    if (align_input_paf) {
        map_parameters.outFileName = "";
        yeet_parameters.approx_mapping = false;
        yeet_parameters.align_input_paf = true;
        align_parameters.mashmapPafFile = args::get(align_input_paf);
        align_parameters.pafOutputFile = "/dev/stdout";
    } else if (approx_mapping) {
        map_parameters.outFileName = "/dev/stdout";
        yeet_parameters.approx_mapping = true;
    } else {
        yeet_parameters.approx_mapping = false;
        if (align_input_paf) {
            yeet_parameters.remapping = true;
            align_parameters.mashmapPafFile = args::get(align_input_paf);
        } else {
            if (tmp_base) {
                temp_file::set_dir(args::get(tmp_base));
                map_parameters.outFileName = temp_file::create();
            } else {
                char* cwd = get_current_dir_name();
                temp_file::set_dir(std::string(cwd));
                free(cwd);
                map_parameters.outFileName = temp_file::create();
            }
            align_parameters.mashmapPafFile = map_parameters.outFileName;
        }
        align_parameters.pafOutputFile = "/dev/stdout";
    }

    if (map_secondaries) {
        map_parameters.secondaryToKeep = args::get(map_secondaries);
    } else {
        map_parameters.secondaryToKeep = 0;
    }

    if (map_short_secondaries) {
        map_parameters.shortSecondaryToKeep = args::get(map_short_secondaries);
    } else {
        map_parameters.shortSecondaryToKeep = 0;
    }

    if (skip_self) {
        map_parameters.skip_self = true;
    } else {
        map_parameters.skip_self = false;
    }

    if (skip_prefix) {
        map_parameters.skip_prefix = true;
        map_parameters.prefix_delim = args::get(skip_prefix);
    } else {
        map_parameters.skip_prefix = false;
        map_parameters.prefix_delim = '\0';
    }

    //Check if files are valid
    skch::validateInputFiles(map_parameters.querySequences, map_parameters.refSequences);

    temp_file::set_keep_temp(args::get(keep_temp_files));

}

}<|MERGE_RESOLUTION|>--- conflicted
+++ resolved
@@ -49,18 +49,14 @@
     args::Flag no_merge(parser, "no-merge", "don't merge consecutive segment-level mappings", {'M', "no-merge"});
     // align parameters
     args::ValueFlag<std::string> align_input_paf(parser, "FILE", "derive precise alignments for this input PAF", {'i', "input-paf"});
-<<<<<<< HEAD
-    args::ValueFlag<float> align_pct_identity(parser, "%", "minimum percent identity of an alignment to emit it [default: -p]", {'a', "align-min-id"});
-    args::ValueFlag<int> wf_min(parser, "N", "WF_min: minimum length of a wavefront to trigger reduction [default: 100]", {'l', "wf-min"});
-    args::ValueFlag<int> wf_diff(parser, "N", "WF_diff: maximum distance that a wavefront may be behind the best wavefront to not be reduced [default: 50]", {'d', "wf-diff"});
-    args::Flag exact_wfa(parser, "N", "compute the exact WFA, don't use adaptive wavefront reduction", {'e', "exact-wfa"});
-=======
-    args::ValueFlag<float> align_pct_identity(parser, "%", "filter edlib alignments from wflign with less than this identity [default: 0]", {'a', "align-pct-id"});
+    //args::ValueFlag<int> wf_min(parser, "N", "WF_min: minimum length of a wavefront to trigger reduction [default: 100]", {'l', "wf-min"});
+    //args::ValueFlag<int> wf_diff(parser, "N", "WF_diff: maximum distance that a wavefront may be behind the best wavefront to not be reduced [default: 50]", {'d', "wf-diff"});
+    //args::Flag exact_wfa(parser, "N", "compute the exact WFA, don't use adaptive wavefront reduction", {'e', "exact-wfa"});
+    args::ValueFlag<float> align_pct_identity(parser, "%", "filter WFA alignments from wflign with less than this identity [default: 0]", {'a', "align-pct-id"}); // todo
     args::ValueFlag<int> wflambda_segment_length(parser, "N", "wflambda segment length: size (in bp) of segment mapped in hierarchical WFA problem [default: 1000]", {'W', "wflamda-segment"});
     args::ValueFlag<int> wflambda_min_wavefront_length(parser, "N", "minimum wavefront length (width) to trigger reduction [default: 100]", {'A', "wflamda-min"});
     args::ValueFlag<int> wflambda_max_distance_threshold(parser, "N", "maximum distance that a wavefront may be behind the best wavefront [default: 100000]", {'D', "wflambda-diff"});
     args::Flag exact_wflambda(parser, "N", "compute the exact wflambda, don't use adaptive wavefront reduction", {'E', "exact-wflambda"});
->>>>>>> 5e1f752d
 
     // general parameters
     args::ValueFlag<std::string> tmp_base(parser, "PATH", "base name for temporary files [default: `pwd`]", {'B', "tmp-base"});
@@ -175,21 +171,6 @@
     if (wf_min) {
         align_parameters.wf_min = args::get(wf_min);
     } else {
-<<<<<<< HEAD
-        align_parameters.wf_min = 100;
-    }
-
-    if (wf_diff) {
-        align_parameters.wf_diff = args::get(wf_diff);
-    } else {
-        align_parameters.wf_diff = 50;
-    }
-
-    if (exact_wfa) {
-        align_parameters.exact_wfa = true;
-    } else {
-        align_parameters.exact_wfa = false;
-=======
         align_parameters.percentageIdentity = 0;
     }
 
@@ -216,7 +197,6 @@
         // set exact computation of wflambda
         align_parameters.wflambda_min_wavefront_length = 0;
         align_parameters.wflambda_max_distance_threshold = 0;
->>>>>>> 5e1f752d
     }
 
     if (thread_count) {
