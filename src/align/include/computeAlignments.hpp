--- conflicted
+++ resolved
@@ -399,7 +399,6 @@
       }
 
       /**
-<<<<<<< HEAD
        * @brief                         parse mashmap row sequence 
        * @param[in]   mappingRecordLine
        * @param[out]  currentRecord
@@ -452,8 +451,6 @@
       }
 
       /**
-=======
->>>>>>> c2fa560c
        * @brief                           compute alignment using edlib 
        * @param[in]   currentRecord       mashmap mapping parsed information
        * @param[in]   mappingRecordLine   mashmap mapping output raw string
